/*
  This file is part of the package TMR for adaptive mesh refinement.

  Copyright (C) 2015 Georgia Tech Research Corporation.
  Additional copyright (C) 2015 Graeme Kennedy.
  All rights reserved.

  TMR is licensed under the Apache License, Version 2.0 (the "License");
  you may not use this software except in compliance with the License.
  You may obtain a copy of the License at

    http://www.apache.org/licenses/LICENSE-2.0
  
  Unless required by applicable law or agreed to in writing, software
  distributed under the License is distributed on an "AS IS" BASIS,
  WITHOUT WARRANTIES OR CONDITIONS OF ANY KIND, either express or implied.
  See the License for the specific language governing permissions and
  limitations under the License.
*/

#ifndef TMR_OCTANT_STIFFNESS_H
#define TMR_OCTANT_STIFFNESS_H

/*
  The following class defines a SolidStiffness base class for topology
  optimization using TACS.  
*/

#include "TMRBase.h"
#include "SolidStiffness.h"
#include "YSlibrary.h"
<<<<<<< HEAD

=======
>>>>>>> b5fa3788
/*
  The TMRStiffnessProperties class
*/
class TMRStiffnessProperties : public TMREntity {
 public:
  static const int MAX_NUM_MATERIALS = 5;
  
  // Set the stiffness properties
  TMRStiffnessProperties( int _nmats, TacsScalar *rho, 
                          TacsScalar *_E, TacsScalar *_nu,
                          TacsScalar *_ys=NULL){
    if (_nmats > MAX_NUM_MATERIALS){
      _nmats = MAX_NUM_MATERIALS;
    }
    nmats = _nmats;
    for ( int i = 0; i < nmats; i++ ){
      density[i] = rho[i];
      E[i] = _E[i];
      nu[i] = _nu[i];
<<<<<<< HEAD
      ys[i] = 1.0e8;
=======
      ys[i] = 1.0e6;
>>>>>>> b5fa3788
      G[i] = 0.5*E[i]/(1.0 + nu[i]);
      D[i] = E[i]/((1.0 + nu[i])*(1.0 - 2.0*nu[i]));
      if (_ys){
        ys[i] = _ys[i];
      }
    }
  }
                   
  int nmats;
  TacsScalar density[MAX_NUM_MATERIALS];
  TacsScalar E[MAX_NUM_MATERIALS];
  TacsScalar D[MAX_NUM_MATERIALS];
  TacsScalar nu[MAX_NUM_MATERIALS];
  TacsScalar G[MAX_NUM_MATERIALS];
  TacsScalar ys[MAX_NUM_MATERIALS];
};

/*
  The TMROctStiffness class

  This defines the TMROctStiffness class which takes the weights from
  up to 8 adjacent vertices. This class uses the RAMP method for
  penalization.
*/
class TMROctStiffness : public SolidStiffness {
 public:
  static const int MAX_NUM_MATERIALS = 5;
  static const int MAX_NUM_WEIGHTS = 8;

  TMROctStiffness( TMRIndexWeight *_weights, int _nweights,
                   TMRStiffnessProperties *_props,
                   double _q, double _eps=1e-3 );
  ~TMROctStiffness();

  // Set the design variable values in the object
  // --------------------------------------------
  void setDesignVars( const TacsScalar x[], int numDVs );
  void getDesignVars( TacsScalar x[], int numDVs );
  void getDesignVarRange( TacsScalar lb[], TacsScalar ub[], int numDVs );

  // Compute the stress
  // ------------------
  void calculateStress( const double pt[],
                        const TacsScalar e[], TacsScalar s[] );
  void addStressDVSens( const double pt[], const TacsScalar strain[], 
                        TacsScalar alpha, const TacsScalar psi[], 
                        TacsScalar dvSens[], int dvLen );

  // Evaluate the pointwise mass
  // ---------------------------
  void getPointwiseMass( const double pt[], 
                         TacsScalar mass[] );
  void addPointwiseMassDVSens( const double pt[], 
                               const TacsScalar alpha[],
                               TacsScalar dvSens[], int dvLen );
  // Return the failure
  // -------------------
  void failure( const double pt[], 
                const TacsScalar strain[],
                TacsScalar * fail );

  void addFailureDVSens( const double pt[], 
                         const TacsScalar strain[],
                         TacsScalar alpha,
                         TacsScalar dvSens[], int dvLen );

  void failureStrainSens(const double pt[],
                         const TacsScalar strain[],
                         TacsScalar sens[]);
  // Return the density as the design variable
  // -----------------------------------------
  TacsScalar getDVOutputValue( int dvIndex, const double pt[] ){ 
    return rho[0]; 
  }

  // Return the failure
  // -------------------

  void failure( const double pt[], 
                const TacsScalar strain[],
                TacsScalar * fail );

  void addFailureDVSens( const double pt[], 
                         const TacsScalar strain[],
                         TacsScalar alpha,
                         TacsScalar dvSens[], int dvLen );

  void failureStrainSens(const double pt[],
                         const TacsScalar strain[],
                         TacsScalar sens[]);

 private:
  // The stiffness properties
  TMRStiffnessProperties *props;

  // The RAMP penalization factor
  TacsScalar q;
  double eps;

  // The value of the design-dependent density
  int nvars;
  TacsScalar rho[MAX_NUM_MATERIALS+1];

  // The local density of the
  int nweights;
  TMRIndexWeight *weights;
};

/*
  An octant stiffness class that enables variation of the material
  density/stiffness across the element based on the interpolation in
  the underlying forest.
*/
/*
class TMROctInterpStiffness : public SolidStiffness {
 public:
  TMROctStiff( TMROctForest *_filter, int _elem, 
               TMRStiffnessProperties *_props,
               double _q, double _eps=1e-3 ){
    filter = _filter;
    props = _props;
    filter->incref();
    props->incref();

    // Set the material penalization parameters
    q = _q;
    eps = _eps;    
  }
  
  // Set the design variable values in the object
  // --------------------------------------------
  void setDesignVars( const TacsScalar x[], int numDVs );
  void getDesignVars( TacsScalar x[], int numDVs );
  void getDesignVarRange( TacsScalar lb[], TacsScalar ub[], int numDVs );

  // Compute the stress
  // ------------------
  void calculateStress( const double pt[],
                        const TacsScalar e[], TacsScalar s[] );
  void addStressDVSens( const double pt[], const TacsScalar strain[], 
                        TacsScalar alpha, const TacsScalar psi[], 
                        TacsScalar dvSens[], int dvLen );

  // Evaluate the pointwise mass
  // ---------------------------
  void getPointwiseMass( const double pt[], 
                         TacsScalar mass[] );
  void addPointwiseMassDVSens( const double pt[], 
                               const TacsScalar alpha[],
                               TacsScalar dvSens[], int dvLen );

  // Return the density as the design variable
  // -----------------------------------------
  TacsScalar getDVOutputValue( int dvIndex, const double pt[] ){ 
    return rho[0]; 
  }

 private:
  // Keep track of the element/forest
  int elem;
  TMROctForest *forest;

  // The stiffness properties
  TMRStiffnessProperties *props;

  // The RAMP penalization factor
  TacsScalar q;
  double eps;

  // Compute the forest values
  TacsScalar *rho;
};
*/

/*
  TMRLinearOctStiffness class

  The linearized stiffness class. This can be used to perform a
  sequential linearized convex optimization.
*/
class TMRLinearOctStiffness : public SolidStiffness {
 public: 
  enum PenaltyType { SIMP, RAMP };
  static const int MAX_NUM_WEIGHTS = 8;

  TMRLinearOctStiffness( TMRIndexWeight *_weights, int _nweights,
                         TacsScalar _x_init,
                         TacsScalar _density, TacsScalar E, 
                         TacsScalar _nu, double _q, 
                         PenaltyType _type=RAMP, double _eps=1e-3);
  
  // Set the linearization coefficients
  // ----------------------------------
  void setLinearization( TacsScalar _q,
                         const TacsScalar dvs[], int numDVs );

  // Set the design variable values in the object
  // --------------------------------------------
  void setDesignVars( const TacsScalar x[], int numDVs );
  void getDesignVars( TacsScalar x[], int numDVs );
  void getDesignVarRange( TacsScalar lb[], TacsScalar ub[], int numDVs );

  // Compute the stress
  // ------------------
  void calculateStress( const double pt[],
                        const TacsScalar e[], TacsScalar s[] );
  void addStressDVSens( const double pt[], const TacsScalar strain[], 
                        TacsScalar alpha, const TacsScalar psi[], 
                        TacsScalar dvSens[], int dvLen );

  // Compute the derivative of the stress
  // ------------------------------------
  void calcStressDVProject( const double pt[],
                            const TacsScalar e[],
                            const TacsScalar px[],
                            int dvLen, TacsScalar s[] );

  // Evaluate the pointwise mass
  // ---------------------------
  void getPointwiseMass( const double pt[], TacsScalar mass[] );
  void addPointwiseMassDVSens( const double pt[], 
                               const TacsScalar alpha[],
                               TacsScalar dvSens[], int dvLen );
  
  // Return the density as the design variable
  // -----------------------------------------
  TacsScalar getDVOutputValue( int dvIndex, const double pt[] ){ 
    return rho; 
  }

 private:
  // The density and stiffness properties
  TacsScalar density;
  TacsScalar D, G, nu;

  // The RAMP penalization factor
  static PenaltyType penalty_type;
  TacsScalar q;
  double eps;

  // The value of the design-dependent density
  TacsScalar rho;
  TacsScalar rho_const, rho_linear;

  // The lower bounds and design variable values
  TacsScalar x_vals[MAX_NUM_WEIGHTS];
  TacsScalar x_lb[MAX_NUM_WEIGHTS];

  // The local density of the
  int nweights;
  TMRIndexWeight weights[MAX_NUM_WEIGHTS];
};

#endif // TMR_OCTANT_STIFFNESS_H<|MERGE_RESOLUTION|>--- conflicted
+++ resolved
@@ -29,10 +29,7 @@
 #include "TMRBase.h"
 #include "SolidStiffness.h"
 #include "YSlibrary.h"
-<<<<<<< HEAD
-
-=======
->>>>>>> b5fa3788
+
 /*
   The TMRStiffnessProperties class
 */
@@ -52,11 +49,7 @@
       density[i] = rho[i];
       E[i] = _E[i];
       nu[i] = _nu[i];
-<<<<<<< HEAD
       ys[i] = 1.0e8;
-=======
-      ys[i] = 1.0e6;
->>>>>>> b5fa3788
       G[i] = 0.5*E[i]/(1.0 + nu[i]);
       D[i] = E[i]/((1.0 + nu[i])*(1.0 - 2.0*nu[i]));
       if (_ys){
@@ -125,28 +118,13 @@
 
   void failureStrainSens(const double pt[],
                          const TacsScalar strain[],
-                         TacsScalar sens[]);
+                         TacsScalar sens[] );
+  
   // Return the density as the design variable
   // -----------------------------------------
   TacsScalar getDVOutputValue( int dvIndex, const double pt[] ){ 
     return rho[0]; 
   }
-
-  // Return the failure
-  // -------------------
-
-  void failure( const double pt[], 
-                const TacsScalar strain[],
-                TacsScalar * fail );
-
-  void addFailureDVSens( const double pt[], 
-                         const TacsScalar strain[],
-                         TacsScalar alpha,
-                         TacsScalar dvSens[], int dvLen );
-
-  void failureStrainSens(const double pt[],
-                         const TacsScalar strain[],
-                         TacsScalar sens[]);
 
  private:
   // The stiffness properties
