--- conflicted
+++ resolved
@@ -145,7 +145,6 @@
 assembler.assembleRes(force1)
 force1.scale(-1.0)
 
-<<<<<<< HEAD
 assembler.zeroVariables()
 force2 = assembler.createVec()
 assembler.setAuxElements(aux2)
@@ -164,35 +163,6 @@
 problem.setObjective([1.0, 1.0])
 
 # Initialize the problem and set the prefix
-=======
-# Create the topology optimization problem
-problem = TMR.TopoProblem(assemblers, filters, varmaps, vecindices, mg)
-
-# addFaceTraction(order, forest, attr, assembler, tr):
-aux = addFaceTraction(order, forests[0], 'surface', assemblers[0],
-                      [1.0, 0.0, -2.0])
-
-
-force = assemblers[0].createVec()
-assemblers[0].setAuxElements(aux)
-assemblers[0].assembleRes(force)
-force.scale(-1.0)
-forces = [force]
-
-# Compute the volume of the bracket
-r = 7.5
-a = 50.0
-t = 25.0
-vol = (3*a*a*t - 3*np.pi*r*r*t)*2600
-vol_frac = 0.2
-
-problem.setLoadCases(forces)
-funcs = [functions.StructuralMass(assemblers[0])]
-initial_mass = assemblers[0].evalFunctions(funcs)
-m_fixed =  vol_frac*vol
-problem.addConstraints(0, funcs, [-m_fixed], [-1.0/m_fixed])
-problem.setObjective([1.0])
->>>>>>> e61c3703
 problem.initialize()
 problem.setPrefix('./results/')
 
